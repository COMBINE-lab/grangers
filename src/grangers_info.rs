--- conflicted
+++ resolved
@@ -120,25 +120,13 @@
 
 // IO
 impl Grangers {
-<<<<<<< HEAD
     /// check if the provided fields/columns contain null values.
     /// Each value in fields should either be a column name or a field of the FieldColumns struct.
     /// This function takes three arguments:
     /// - fields: the fields/columns to be checked
     /// - is_warn: whether to return a warning if there are null values in the provided fields
     /// - is_bail: whether to return an error if there are null values in the provided fields
-=======
-    /// add or replace a column in the dataframe
-    // TODO: use this in the unstranded case
-    pub fn add_column<T: SeriesTrait>(&mut self, series: Series) -> anyhow::Result<()> {
-        self.df.with_column(series)?;
-        self.inc_signature();
-        Ok(())
-    }
-
-    /// check if the essential fields contain null values
-    /// Each value in fields should either be a column name or a field of the FieldColumns struct
->>>>>>> c8bcd76b
+
     pub fn any_nulls<T: AsRef<str>>(
         &self,
         fields: &[T],
@@ -162,14 +150,6 @@
             }
         }
 
-<<<<<<< HEAD
-=======
-        // TODO : @DongzeHE - what is the purpose of the below line?
-        // the `drop_nulls` function returns a new dataframe with the
-        // nulls removed, so all this does is check if we can unwrap
-        // the result of calling `drop_nulls` on this dataframe.
-        df.drop_nulls(Some(&["start", "end"]))?;
->>>>>>> c8bcd76b
         if (any_nulls) & is_bail {
             let fields_str = fields.iter().map(|s| s.as_ref()).collect::<Vec<_>>();
             bail!("The dataframe contains null values in the given fields -- {:?}. You can drop null values by calling `df.drop_nulls(Some(&{:?}))`", fields_str,fields_str);
@@ -315,14 +295,9 @@
         self.seqinfo = Some(SeqInfo::from_fasta(genome_file)?);
         Ok(())
     }
-<<<<<<< HEAD
-    /// convert the Grangers struct to a dataframe that follows the GTF format. For exporting the Grangers struct to a GTF file, you can use the `GRangers::write_gtf()` method.
+
+  /// convert the Grangers struct to a dataframe that follows the GTF format. For exporting the Grangers struct to a GTF file, you can use the `GRangers::write_gtf()` method.
     pub fn get_gtf_df(&self) -> anyhow::Result<DataFrame> {
-=======
-
-    /// returns a *copy* of the inner dataframe containing the relevant GTF information
-    pub fn get_gtf_df<T: AsRef<Path>>(&self, _file_path: T) -> anyhow::Result<DataFrame> {
->>>>>>> c8bcd76b
         // get a copy of the dataframe
         let df = self.df();
         let mut fc = self.field_columns.clone();
@@ -468,19 +443,12 @@
         self.seqinfo.as_mut()
     }
 
-<<<<<<< HEAD
-
     /// sort the dataframe by the given field/column name(s)
     /// This function takes two arguments:
     /// - by: the field/column name(s) to sort by. The field/column name(s) should be either a column name or a field of the FieldColumns struct.
     /// - descending: bool values indicating whether to sort the corresponding field/column in descending order for each provided by value.
     pub fn sort_by<T>(&mut self, by: &[&str], descending: impl IntoVec<bool>) -> anyhow::Result<()> {
         self.df = self.df.sort(by, descending)?;
-=======
-    /// sort the dataframe
-    pub fn sort_df_by<T>(&mut self, by: &[&str], descending: Vec<bool>) -> anyhow::Result<()> {
-        self.df.sort(by, descending, false /*force stable sort*/)?;
->>>>>>> c8bcd76b
         Ok(())
     }
 
@@ -509,7 +477,7 @@
             true,
         )
     }
-<<<<<<< HEAD
+
     /// updates an existing or add a new column in the Grangers struct
     /// ### Parameters:
     /// - `column`: the Series object that will be used to update the Grangers struct
@@ -558,9 +526,6 @@
         self.df = df;
         self.validate(true, false)?;
         
-        Ok(())
-=======
-
     /// get the process-unique signature of this
     /// grangers dataframe.
     pub fn get_signature(&self) -> u64 {
@@ -569,7 +534,7 @@
 
     fn set_signature(&mut self, other_sig: u64) {
         self.signature = other_sig;
->>>>>>> c8bcd76b
+        Ok(())
     }
 }
 
