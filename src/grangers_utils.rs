use crate::grangers_info::{Grangers, GrangersSequenceCollection};
use std::fs::File;
use std::io::{BufRead, BufReader};
use std::path::Path;

pub(crate) const VALIDSTRANDS: [&str; 2] = ["+", "-"];

#[derive(Copy, Clone, PartialEq, Eq)]
pub enum FileFormat {
    GTF,
    GFF,
    BED,
    SAM,
    BAM,
    FASTA,
    FASTQ,
}

impl FileFormat {
    pub fn get_essential(&self) -> &[&str] {
        match self {
            FileFormat::GTF => GXFESSENTIALATTRIBUTES.as_ref(),
            FileFormat::GFF => GXFESSENTIALATTRIBUTES.as_ref(),
            _ => &[],
        }
    }
    pub fn is_gtf(&self) -> bool {
        matches!(self, FileFormat::GTF)
    }
}
impl std::str::FromStr for FileFormat {
    type Err = anyhow::Error;

    fn from_str(s: &str) -> anyhow::Result<FileFormat> {
        let ft = match s.to_lowercase().as_str() {
            "gtf" => FileFormat::GTF,
            "gff2" => FileFormat::GTF,
            "gff" => FileFormat::GFF,
            "gff3" => FileFormat::GFF,
            "bed" => FileFormat::BED,
            "sam" => FileFormat::SAM,
            "bam" => FileFormat::BAM,
            "fasta" => FileFormat::FASTA,
            "fastq" => FileFormat::FASTQ,
            _ => anyhow::bail!("Cannot parse the file type."),
        };
        Ok(ft)
    }
}

impl std::fmt::Display for FileFormat {
    fn fmt(&self, f: &mut std::fmt::Formatter<'_>) -> std::fmt::Result {
        match self {
            FileFormat::GTF => write!(f, "GTF"),
            FileFormat::GFF => write!(f, "GFF"),
            FileFormat::BED => write!(f, "BED"),
            FileFormat::SAM => write!(f, "SAM"),
            FileFormat::BAM => write!(f, "BAM"),
            FileFormat::FASTA => write!(f, "FASTA"),
            FileFormat::FASTQ => write!(f, "FASTQ"),
        }
    }
}

pub(crate) const GXFESSENTIALATTRIBUTES: [&str; 4] =
    ["gene_id", "gene_name", "transcript_id", "exon_number"];

pub(crate) const GXFFIELDS: [&str; 8] = [
    "seqname",
    "source",
    "feature_type",
    "start",
    "end",
    "score",
    "strand",
    "phase",
];

/// traverse the given file to get the number of lines in the file
pub fn _file_line_count<T: AsRef<Path>>(file_path: T) -> anyhow::Result<usize> {
    let reader = BufReader::new(File::open(file_path)?);
    let mut num_lines = 0usize;
    for l in reader.lines() {
        let line = l?;
        if !(line.trim().starts_with('#') | line.trim().is_empty()) {
            num_lines += 1;
        }
    }
    Ok(num_lines)
}

pub fn equal_length<T, R>(vec1: &Vec<T>, vec2: &Vec<R>) -> bool {
    vec1.len() == vec2.len()
}

pub fn _setdiff<T: Eq + Clone>(vec1: &[T], vec2: &[T]) -> Vec<T> {
    let mut diff: Vec<T> = Vec::new();
    for v in vec1.iter() {
        if !vec2.contains(v) {
            diff.push(v.to_owned());
        }
    }
    diff
}

/// Tests if the stream underlying the BufReader `reader` is gzipped or not by examining the
/// first 2 bytes for the magic header.  This function *requires*, but does not check, that
/// none of the stream has yet been consumed (i.e. that no read calls have yet been issued
/// to `reader`). It will fill the buffer to examine the first two bytes, but will not consume
/// them.
///
/// If the first 2 bytes could be succesfully read, this returns
/// Ok(true) if the file is a gzipped file
/// Ok(false) if it is not a gzipped file
///
/// If the first 2 bytes could not be succesfully read, then this
/// returns the relevant std::io::Error.
///
/// Notes: implementation taken from
/// https://github.com/zaeleus/noodles/blob/ba1b34ce22e72c2df277b20ce4c5c7b75d75a199/noodles-util/src/variant/reader/builder.rs#L131
pub fn is_gzipped<T: BufRead>(reader: &mut T) -> std::io::Result<bool> {
    const GZIP_MAGIC_NUMBER: [u8; 2] = [0x1f, 0x8b];

    let src = reader.fill_buf()?;
    if src.get(..2) == Some(&GZIP_MAGIC_NUMBER) {
        Ok(true)
    } else {
        Ok(false)
    }
}

#[derive(Clone, Copy)]
/// This enum is used for specifying the interval type of the input ranges.\
/// Each variant takes a `i64` to represent the coordinate system.\
/// For example, `Inclusive(1)` means 1-based [start,end]. This is also the format used in Grangers.\
pub enum IntervalType {
    /// Inclusive interval, e.g. [start, end]. GTF and GFF use this.
    Inclusive(i64),
    /// Exclusive interval, e.g. (start, end). VCF uses this.
    Exclusive(i64),
    /// Left inclusive, right exclusive, e.g. [start, end).
    LeftInclusive(i64),
    /// Left exclusive, right inclusive, e.g. (start, end]. BED uses this.
    RightInclusive(i64),
}

impl Default for IntervalType {
    fn default() -> Self {
        IntervalType::Inclusive(1)
    }
}

impl IntervalType {
    pub fn from<T: ToString>(file_type: T) -> Self {
        match file_type.to_string().to_lowercase().as_str() {
            "gtf" | "gff" | "bam" | "sam" => IntervalType::Inclusive(1),
            "bed" => IntervalType::RightInclusive(0),
            _ => panic!("The file type is not supported"),
        }
    }
    pub fn start_offset(&self) -> i64 {
        // 1 - c is for coordinate
        // the other 1 is for exclusive
        match self {
            IntervalType::Inclusive(c) => 1 - c,
            IntervalType::LeftInclusive(c) => 1 - c,
            IntervalType::RightInclusive(c) => 1 + 1 - c,
            IntervalType::Exclusive(c) => 1 + 1 - c,
        }
    }
    pub fn end_offset(&self) -> i64 {
        // 1 - c is for coordinate
        // -1 is for exclusive
        match self {
            IntervalType::Inclusive(c) => 1 - c,
            IntervalType::LeftInclusive(c) => -1 + 1 - c,
            IntervalType::RightInclusive(c) => 1 - c,
            IntervalType::Exclusive(c) => -1 + 1 - c,
        }
    }
}

<<<<<<< HEAD
pub static FIELDCOLUMNS: [&str;12] = [
    "seqname",
    "source",
    "feature_type",
    "start",
    "end",
    "score",
    "strand",
    "phase",
    "gene_id",
    "gene_name",
    "transcript_id",
    "exon_number"
];
=======
// --- Grangers struct related utility functionality

/*
pub struct TestIter<'a, 'b> {
    grangers: &'a Grangers,
    seq_coll: &'b GrangersSequenceCollection
}

impl<'a, 'b> Iterator for TestIter<'a, 'b> {
    type Item = (polars::frame::DataFrame::)
}

impl Grangers {
    pub fn iter_with_sequences<'a, 'b>(&'a self, seq_collection: &'b GrangersSequenceCollection) -> TestIter<'a, 'b>{
        TestIter {
            grangers: &self,
            seq_coll: seq_collection
        }
    }
}
*/
>>>>>>> c8bcd76b
<|MERGE_RESOLUTION|>--- conflicted
+++ resolved
@@ -180,7 +180,6 @@
     }
 }
 
-<<<<<<< HEAD
 pub static FIELDCOLUMNS: [&str;12] = [
     "seqname",
     "source",
@@ -195,7 +194,7 @@
     "transcript_id",
     "exon_number"
 ];
-=======
+
 // --- Grangers struct related utility functionality
 
 /*
@@ -217,4 +216,3 @@
     }
 }
 */
->>>>>>> c8bcd76b
